--- conflicted
+++ resolved
@@ -57,10 +57,9 @@
 K_MSGQ_DEFINE(peripheral_event_msgq, sizeof(struct zmk_position_state_changed),
               CONFIG_ZMK_SPLIT_BLE_CENTRAL_POSITION_QUEUE_SIZE, 4);
 
-<<<<<<< HEAD
 K_MSGQ_DEFINE(peripheral_batt_lvl_msgq, sizeof(struct zmk_peripheral_battery_state_changed),
               CONFIG_ZMK_SPLIT_BLE_CENTRAL_POSITION_QUEUE_SIZE, 4);
-=======
+
 void peripheral_event_work_callback(struct k_work *work) {
     struct zmk_position_state_changed ev;
     while (k_msgq_get(&peripheral_event_msgq, &ev, K_NO_WAIT) == 0) {
@@ -70,7 +69,6 @@
 }
 
 K_WORK_DEFINE(peripheral_event_work, peripheral_event_work_callback);
->>>>>>> d7bd81e5
 
 int peripheral_slot_index_for_conn(struct bt_conn *conn) {
     for (int i = 0; i < ZMK_BLE_SPLIT_PERIPHERAL_COUNT; i++) {
